--- conflicted
+++ resolved
@@ -52,12 +52,9 @@
       dockerfile: Dockerfile
     container_name: worker1
     restart: unless-stopped
-<<<<<<< HEAD
-=======
-    volumes:
-      - ./worker:/app
-      - ./models:/models
->>>>>>> 59f086b9
+    volumes:
+      - ./worker:/app
+      - ./models:/models
     environment:
       - WORKER_ID=1
       - DLLAMA_WORKER_PORT=9998
@@ -83,12 +80,9 @@
       dockerfile: Dockerfile
     container_name: worker2
     restart: unless-stopped
-<<<<<<< HEAD
-=======
-    volumes:
-      - ./worker:/app
-      - ./models:/models
->>>>>>> 59f086b9
+    volumes:
+      - ./worker:/app
+      - ./models:/models
     environment:
       - WORKER_ID=2
       - DLLAMA_WORKER_PORT=9998
@@ -113,12 +107,9 @@
       dockerfile: Dockerfile
     container_name: worker3
     restart: unless-stopped
-<<<<<<< HEAD
-=======
-    volumes:
-      - ./worker:/app
-      - ./models:/models
->>>>>>> 59f086b9
+    volumes:
+      - ./worker:/app
+      - ./models:/models
     environment:
       - WORKER_ID=3
       - DLLAMA_WORKER_PORT=9998
@@ -143,12 +134,9 @@
       dockerfile: Dockerfile
     container_name: worker4
     restart: unless-stopped
-<<<<<<< HEAD
-=======
-    volumes:
-      - ./worker:/app
-      - ./models:/models
->>>>>>> 59f086b9
+    volumes:
+      - ./worker:/app
+      - ./models:/models
     environment:
       - WORKER_ID=4
       - DLLAMA_WORKER_PORT=9998
@@ -173,12 +161,9 @@
       dockerfile: Dockerfile
     container_name: worker5
     restart: unless-stopped
-<<<<<<< HEAD
-=======
-    volumes:
-      - ./worker:/app
-      - ./models:/models
->>>>>>> 59f086b9
+    volumes:
+      - ./worker:/app
+      - ./models:/models
     environment:
       - WORKER_ID=5
       - DLLAMA_WORKER_PORT=9998
