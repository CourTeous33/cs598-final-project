FROM ubuntu:22.04

# Install dependencies
RUN apt-get update && apt-get install -y \
    build-essential \
    cmake \
    git \
    python3 \
    python3-pip \
    wget \
    curl \
    && apt-get clean \
    && rm -rf /var/lib/apt/lists/*

# Set working directory
WORKDIR /app

# Clone distributed-llama
RUN git clone https://github.com/b4rtaz/distributed-llama.git
WORKDIR /app/distributed-llama

# Build the distributed-llama binaries
RUN make dllama

<<<<<<< HEAD
# Copy only the necessary application files
COPY . .
=======
# Install Python dependencies for Flask API
WORKDIR /app
COPY requirements.txt /app/
RUN pip3 install --no-cache-dir -r /app/requirements.txt
>>>>>>> 59f086b9

# Copy the worker wrapper and other necessary files
COPY worker.py /app/
COPY worker_wrapper.py /app/

# Set environment variables
ENV WORKER_ID=1
ENV DLLAMA_WORKER_PORT=9998
ENV DLLAMA_API_PORT=5000

# Expose ports (Flask API port and dllama worker port)
EXPOSE 5000
EXPOSE 9998

# Health check
HEALTHCHECK --interval=30s --timeout=10s --start-period=40s --retries=3 \
    CMD curl -f http://localhost:5000/status || exit 1

# Set entrypoint
CMD ["python3", "/app/worker_wrapper.py"]<|MERGE_RESOLUTION|>--- conflicted
+++ resolved
@@ -22,15 +22,10 @@
 # Build the distributed-llama binaries
 RUN make dllama
 
-<<<<<<< HEAD
-# Copy only the necessary application files
-COPY . .
-=======
 # Install Python dependencies for Flask API
 WORKDIR /app
 COPY requirements.txt /app/
 RUN pip3 install --no-cache-dir -r /app/requirements.txt
->>>>>>> 59f086b9
 
 # Copy the worker wrapper and other necessary files
 COPY worker.py /app/
